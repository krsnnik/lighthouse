--- conflicted
+++ resolved
@@ -11,13 +11,8 @@
 dirs = "1.0"
 derivative = "1.0"
 eth2_interop_keypairs = { path = "../utils/eth2_interop_keypairs" }
-<<<<<<< HEAD
-ethereum-types = "0.5"
+ethereum-types = "0.6"
 eth2_hashing = { path = "../utils/eth2_hashing" }
-=======
-ethereum-types = "0.6"
-hashing = { path = "../utils/hashing" }
->>>>>>> 88e89f9a
 hex = "0.3"
 int_to_bytes = { path = "../utils/int_to_bytes" }
 log = "0.4"
