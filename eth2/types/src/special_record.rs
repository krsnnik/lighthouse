--- conflicted
+++ resolved
@@ -1,8 +1,4 @@
-<<<<<<< HEAD
-use ssz::{Decodable, DecodeError, Encodable, SszStream};
-=======
 use ssz::{hash, Decodable, DecodeError, Encodable, SszStream, TreeHash};
->>>>>>> 9f703765
 
 /// The value of the "type" field of SpecialRecord.
 ///
