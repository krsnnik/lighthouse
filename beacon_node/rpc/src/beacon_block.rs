--- conflicted
+++ resolved
@@ -1,7 +1,4 @@
-<<<<<<< HEAD
-=======
 use crate::beacon_chain::BeaconChain;
->>>>>>> 12936e73
 use crossbeam_channel;
 use eth2_libp2p::rpc::methods::BlockRootSlot;
 use eth2_libp2p::PubsubMessage;
@@ -14,12 +11,6 @@
 };
 use protos::services_grpc::BeaconBlockService;
 use slog::Logger;
-<<<<<<< HEAD
-use types::{Hash256, Slot};
-
-#[derive(Clone)]
-pub struct BeaconBlockServiceInstance {
-=======
 use slog::{debug, error, info, warn};
 use ssz::{Decodable, TreeHash};
 use std::sync::Arc;
@@ -28,7 +19,6 @@
 #[derive(Clone)]
 pub struct BeaconBlockServiceInstance {
     pub chain: Arc<BeaconChain>,
->>>>>>> 12936e73
     pub network_chan: crossbeam_channel::Sender<NetworkMessage>,
     pub log: Logger,
 }
@@ -63,27 +53,6 @@
         req: PublishBeaconBlockRequest,
         sink: UnarySink<PublishBeaconBlockResponse>,
     ) {
-<<<<<<< HEAD
-        let block = req.get_block();
-        let block_root = Hash256::from_slice(block.get_block_root());
-        let block_slot = BlockRootSlot {
-            block_root,
-            slot: Slot::from(block.get_slot()),
-        };
-        println!("publishing block with root {:?}", block_root);
-
-        // TODO: Obtain topics from the network service properly.
-        let topic = types::TopicBuilder::new("beacon_chain".to_string()).build();
-        let message = PubsubMessage::Block(block_slot);
-        println!("Sending beacon block to gossipsub");
-        self.network_chan.send(NetworkMessage::Publish {
-            topics: vec![topic],
-            message,
-        });
-
-        // TODO: actually process the block.
-=======
->>>>>>> 12936e73
         let mut resp = PublishBeaconBlockResponse::new();
 
         let ssz_serialized_block = req.get_block().get_ssz();
