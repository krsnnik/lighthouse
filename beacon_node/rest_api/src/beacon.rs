use super::{success_response, ApiResult};
use crate::{helpers::*, ApiError, UrlQuery};
use beacon_chain::{BeaconChain, BeaconChainTypes};
use hyper::{Body, Request};
use serde::Serialize;
use std::sync::Arc;
use store::Store;
use types::{BeaconBlock, BeaconState, EthSpec, Hash256, Slot};

#[derive(Serialize)]
pub struct HeadResponse {
    pub slot: Slot,
    pub block_root: Hash256,
    pub state_root: Hash256,
}

/// HTTP handler to return a `BeaconBlock` at a given `root` or `slot`.
pub fn get_head<T: BeaconChainTypes + 'static>(req: Request<Body>) -> ApiResult {
    let beacon_chain = req
        .extensions()
        .get::<Arc<BeaconChain<T>>>()
        .ok_or_else(|| ApiError::ServerError("Beacon chain extension missing".to_string()))?;

    let head = HeadResponse {
        slot: beacon_chain.head().beacon_state.slot,
        block_root: beacon_chain.head().beacon_block_root,
        state_root: beacon_chain.head().beacon_state_root,
    };

    let json: String = serde_json::to_string(&head)
        .map_err(|e| ApiError::ServerError(format!("Unable to serialize HeadResponse: {:?}", e)))?;

    Ok(success_response(Body::from(json)))
}

#[derive(Serialize)]
#[serde(bound = "T: EthSpec")]
pub struct BlockResponse<T: EthSpec> {
    pub root: Hash256,
    pub beacon_block: BeaconBlock<T>,
}

/// HTTP handler to return a `BeaconBlock` at a given `root` or `slot`.
pub fn get_block<T: BeaconChainTypes + 'static>(req: Request<Body>) -> ApiResult {
    let beacon_chain = req
        .extensions()
        .get::<Arc<BeaconChain<T>>>()
        .ok_or_else(|| ApiError::ServerError("Beacon chain extension missing".to_string()))?;

    let query_params = ["root", "slot"];
    let (key, value) = UrlQuery::from_request(&req)?.first_of(&query_params)?;

    let block_root = match (key.as_ref(), value) {
        ("slot", value) => {
            let target = parse_slot(&value)?;

            block_root_at_slot(&beacon_chain, target).ok_or_else(|| {
                ApiError::NotFound(format!("Unable to find BeaconBlock for slot {}", target))
            })?
        }
        ("root", value) => parse_root(&value)?,
        _ => return Err(ApiError::ServerError("Unexpected query parameter".into())),
    };

    let block = beacon_chain
        .store
        .get::<BeaconBlock<T::EthSpec>>(&block_root)?
        .ok_or_else(|| {
            ApiError::NotFound(format!(
                "Unable to find BeaconBlock for root {}",
                block_root
            ))
        })?;

    let response = BlockResponse {
        root: block_root,
        beacon_block: block,
    };

    let json: String = serde_json::to_string(&response).map_err(|e| {
        ApiError::ServerError(format!("Unable to serialize BlockResponse: {:?}", e))
    })?;

    Ok(success_response(Body::from(json)))
}

/// HTTP handler to return a `BeaconBlock` root at a given `slot`.
pub fn get_block_root<T: BeaconChainTypes + 'static>(req: Request<Body>) -> ApiResult {
    let beacon_chain = req
        .extensions()
        .get::<Arc<BeaconChain<T>>>()
        .ok_or_else(|| ApiError::ServerError("Beacon chain extension missing".to_string()))?;

    let slot_string = UrlQuery::from_request(&req)?.only_one("slot")?;
    let target = parse_slot(&slot_string)?;

    let root = block_root_at_slot(&beacon_chain, target).ok_or_else(|| {
        ApiError::NotFound(format!("Unable to find BeaconBlock for slot {}", target))
    })?;

    let json: String = serde_json::to_string(&root)
        .map_err(|e| ApiError::ServerError(format!("Unable to serialize root: {:?}", e)))?;

    Ok(success_response(Body::from(json)))
}

#[derive(Serialize)]
#[serde(bound = "T: EthSpec")]
pub struct StateResponse<T: EthSpec> {
    pub root: Hash256,
    pub beacon_state: BeaconState<T>,
}

/// HTTP handler to return a `BeaconState` at a given `root` or `slot`.
///
/// Will not return a state if the request slot is in the future. Will return states higher than
/// the current head by skipping slots.
pub fn get_state<T: BeaconChainTypes + 'static>(req: Request<Body>) -> ApiResult {
    let beacon_chain = req
        .extensions()
        .get::<Arc<BeaconChain<T>>>()
        .ok_or_else(|| ApiError::ServerError("Beacon chain extension missing".to_string()))?;

    let query_params = ["root", "slot"];
    let (key, value) = UrlQuery::from_request(&req)?.first_of(&query_params)?;

    let (root, state): (Hash256, BeaconState<T::EthSpec>) = match (key.as_ref(), value) {
        ("slot", value) => state_at_slot(&beacon_chain, parse_slot(&value)?)?,
        ("root", value) => {
            let root = &parse_root(&value)?;

            let state = beacon_chain
                .store
<<<<<<< HEAD
                .read()
                .get_state(root, None)?
                .ok_or_else(|| ApiError::NotFound(format!("No state for root: {}", root)))?
=======
                .get(root)?
                .ok_or_else(|| ApiError::NotFound(format!("No state for root: {}", root)))?;

            (*root, state)
>>>>>>> 0c3fdcd5
        }
        _ => return Err(ApiError::ServerError("Unexpected query parameter".into())),
    };

    let response = StateResponse {
        root,
        beacon_state: state,
    };

    let json: String = serde_json::to_string(&response).map_err(|e| {
        ApiError::ServerError(format!("Unable to serialize StateResponse: {:?}", e))
    })?;

    Ok(success_response(Body::from(json)))
}

/// HTTP handler to return a `BeaconState` root at a given `slot`.
///
/// Will not return a state if the request slot is in the future. Will return states higher than
/// the current head by skipping slots.
pub fn get_state_root<T: BeaconChainTypes + 'static>(req: Request<Body>) -> ApiResult {
    let beacon_chain = req
        .extensions()
        .get::<Arc<BeaconChain<T>>>()
        .ok_or_else(|| ApiError::ServerError("Beacon chain extension missing".to_string()))?;

    let slot_string = UrlQuery::from_request(&req)?.only_one("slot")?;
    let slot = parse_slot(&slot_string)?;

    let root = state_root_at_slot(&beacon_chain, slot)?;

    let json: String = serde_json::to_string(&root)
        .map_err(|e| ApiError::ServerError(format!("Unable to serialize root: {:?}", e)))?;

    Ok(success_response(Body::from(json)))
}

/// HTTP handler to return the highest finalized slot.
pub fn get_latest_finalized_checkpoint<T: BeaconChainTypes + 'static>(
    req: Request<Body>,
) -> ApiResult {
    let beacon_chain = req
        .extensions()
        .get::<Arc<BeaconChain<T>>>()
        .ok_or_else(|| ApiError::ServerError("Beacon chain extension missing".to_string()))?;

    let checkpoint = beacon_chain
        .head()
        .beacon_state
        .finalized_checkpoint
        .clone();

    let json: String = serde_json::to_string(&checkpoint)
        .map_err(|e| ApiError::ServerError(format!("Unable to serialize checkpoint: {:?}", e)))?;

    Ok(success_response(Body::from(json)))
}<|MERGE_RESOLUTION|>--- conflicted
+++ resolved
@@ -131,16 +131,11 @@
 
             let state = beacon_chain
                 .store
-<<<<<<< HEAD
                 .read()
                 .get_state(root, None)?
-                .ok_or_else(|| ApiError::NotFound(format!("No state for root: {}", root)))?
-=======
-                .get(root)?
                 .ok_or_else(|| ApiError::NotFound(format!("No state for root: {}", root)))?;
 
             (*root, state)
->>>>>>> 0c3fdcd5
         }
         _ => return Err(ApiError::ServerError("Unexpected query parameter".into())),
     };
