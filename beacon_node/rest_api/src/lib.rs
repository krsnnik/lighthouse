#[macro_use]
extern crate lazy_static;
extern crate network as client_network;

mod beacon;
mod config;
mod helpers;
mod metrics;
mod network;
mod node;
mod spec;
mod url_query;

use beacon_chain::{BeaconChain, BeaconChainTypes};
use client_network::Service as NetworkService;
use hyper::rt::Future;
use hyper::service::service_fn_ok;
use hyper::{Body, Method, Response, Server, StatusCode};
use slog::{info, o, warn};
use std::ops::Deref;
use std::path::PathBuf;
use std::sync::Arc;
use tokio::runtime::TaskExecutor;
use url_query::UrlQuery;

pub use beacon::{BlockResponse, HeadResponse, StateResponse};
pub use config::Config as ApiConfig;

#[derive(PartialEq, Debug)]
pub enum ApiError {
    MethodNotAllowed(String),
    ServerError(String),
    NotImplemented(String),
    InvalidQueryParams(String),
    NotFound(String),
    ImATeapot(String), // Just in case.
}

pub type ApiResult = Result<Response<Body>, ApiError>;

impl Into<Response<Body>> for ApiError {
    fn into(self) -> Response<Body> {
        let status_code: (StatusCode, String) = match self {
            ApiError::MethodNotAllowed(desc) => (StatusCode::METHOD_NOT_ALLOWED, desc),
            ApiError::ServerError(desc) => (StatusCode::INTERNAL_SERVER_ERROR, desc),
            ApiError::NotImplemented(desc) => (StatusCode::NOT_IMPLEMENTED, desc),
            ApiError::InvalidQueryParams(desc) => (StatusCode::BAD_REQUEST, desc),
            ApiError::NotFound(desc) => (StatusCode::NOT_FOUND, desc),
            ApiError::ImATeapot(desc) => (StatusCode::IM_A_TEAPOT, desc),
        };
        Response::builder()
            .status(status_code.0)
            .body(Body::from(status_code.1))
            .expect("Response should always be created.")
    }
}

impl From<store::Error> for ApiError {
    fn from(e: store::Error) -> ApiError {
        ApiError::ServerError(format!("Database error: {:?}", e))
    }
}

impl From<types::BeaconStateError> for ApiError {
    fn from(e: types::BeaconStateError) -> ApiError {
        ApiError::ServerError(format!("BeaconState error: {:?}", e))
    }
}

impl From<state_processing::per_slot_processing::Error> for ApiError {
    fn from(e: state_processing::per_slot_processing::Error) -> ApiError {
        ApiError::ServerError(format!("PerSlotProcessing error: {:?}", e))
    }
}

<<<<<<< HEAD
pub fn start_server<T: BeaconChainTypes + 'static>(
=======
pub fn start_server<T: BeaconChainTypes>(
>>>>>>> 0c3fdcd5
    config: &ApiConfig,
    executor: &TaskExecutor,
    beacon_chain: Arc<BeaconChain<T>>,
    network_service: Arc<NetworkService<T>>,
    db_path: PathBuf,
    log: &slog::Logger,
) -> Result<exit_future::Signal, hyper::Error> {
    let log = log.new(o!("Service" => "Api"));

    // build a channel to kill the HTTP server
    let (exit_signal, exit) = exit_future::signal();

    let exit_log = log.clone();
    let server_exit = exit.and_then(move |_| {
        info!(exit_log, "API service shutdown");
        Ok(())
    });

    let db_path = DBPath(db_path);

    // Get the address to bind to
    let bind_addr = (config.listen_address, config.port).into();

    // Clone our stateful objects, for use in service closure.
    let server_log = log.clone();
    let server_bc = beacon_chain.clone();

    let service = move || {
        let log = server_log.clone();
        let beacon_chain = server_bc.clone();
        let db_path = db_path.clone();
        let network_service = network_service.clone();

        // Create a simple handler for the router, inject our stateful objects into the request.
        service_fn_ok(move |mut req| {
            metrics::inc_counter(&metrics::REQUEST_COUNT);
            let timer = metrics::start_timer(&metrics::REQUEST_RESPONSE_TIME);

            req.extensions_mut().insert::<slog::Logger>(log.clone());
            req.extensions_mut()
                .insert::<Arc<BeaconChain<T>>>(beacon_chain.clone());
            req.extensions_mut().insert::<DBPath>(db_path.clone());
            req.extensions_mut()
                .insert::<Arc<NetworkService<T>>>(network_service.clone());

            let path = req.uri().path().to_string();

            // Route the request to the correct handler.
            let result = match (req.method(), path.as_ref()) {
                (&Method::GET, "/beacon/head") => beacon::get_head::<T>(req),
                (&Method::GET, "/beacon/block") => beacon::get_block::<T>(req),
                (&Method::GET, "/beacon/block_root") => beacon::get_block_root::<T>(req),
                (&Method::GET, "/beacon/latest_finalized_checkpoint") => {
                    beacon::get_latest_finalized_checkpoint::<T>(req)
                }
                (&Method::GET, "/beacon/state") => beacon::get_state::<T>(req),
                (&Method::GET, "/beacon/state_root") => beacon::get_state_root::<T>(req),
                (&Method::GET, "/metrics") => metrics::get_prometheus::<T>(req),
                (&Method::GET, "/network/enr") => network::get_enr::<T>(req),
                (&Method::GET, "/network/peer_count") => network::get_peer_count::<T>(req),
                (&Method::GET, "/network/peer_id") => network::get_peer_id::<T>(req),
                (&Method::GET, "/network/peers") => network::get_peer_list::<T>(req),
                (&Method::GET, "/network/listen_port") => network::get_listen_port::<T>(req),
                (&Method::GET, "/network/listen_addresses") => {
                    network::get_listen_addresses::<T>(req)
                }
                (&Method::GET, "/node/version") => node::get_version(req),
                (&Method::GET, "/node/genesis_time") => node::get_genesis_time::<T>(req),
                (&Method::GET, "/spec") => spec::get_spec::<T>(req),
                (&Method::GET, "/spec/slots_per_epoch") => spec::get_slots_per_epoch::<T>(req),
                _ => Err(ApiError::MethodNotAllowed(path.clone())),
            };

            let response = match result {
                // Return the `hyper::Response`.
                Ok(response) => {
                    metrics::inc_counter(&metrics::SUCCESS_COUNT);
                    slog::debug!(log, "Request successful: {:?}", path);
                    response
                }
                // Map the `ApiError` into `hyper::Response`.
                Err(e) => {
                    slog::debug!(log, "Request failure: {:?}", path);
                    e.into()
                }
            };

            metrics::stop_timer(timer);

            response
        })
    };

    let log_clone = log.clone();
    let server = Server::bind(&bind_addr)
        .serve(service)
        .with_graceful_shutdown(server_exit)
        .map_err(move |e| {
            warn!(
                log_clone,
                "API failed to start, Unable to bind"; "address" => format!("{:?}", e)
            )
        });

    info!(
        log,
        "REST API started";
        "address" => format!("{}", config.listen_address),
        "port" => config.port,
    );

    executor.spawn(server);

    Ok(exit_signal)
}

fn success_response(body: Body) -> Response<Body> {
    Response::builder()
        .status(StatusCode::OK)
        .body(body)
        .expect("We should always be able to make response from the success body.")
}

#[derive(Clone)]
pub struct DBPath(PathBuf);

impl Deref for DBPath {
    type Target = PathBuf;

    fn deref(&self) -> &Self::Target {
        &self.0
    }
}<|MERGE_RESOLUTION|>--- conflicted
+++ resolved
@@ -73,11 +73,7 @@
     }
 }
 
-<<<<<<< HEAD
-pub fn start_server<T: BeaconChainTypes + 'static>(
-=======
 pub fn start_server<T: BeaconChainTypes>(
->>>>>>> 0c3fdcd5
     config: &ApiConfig,
     executor: &TaskExecutor,
     beacon_chain: Arc<BeaconChain<T>>,
