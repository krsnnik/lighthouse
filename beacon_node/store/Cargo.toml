--- conflicted
+++ resolved
@@ -15,10 +15,6 @@
 eth2_ssz_derive = "0.1"
 tree_hash = "0.1"
 types = { path =  "../../eth2/types" }
-<<<<<<< HEAD
-compare_fields = { path = "../../eth2/utils/compare_fields" }
 slog = "2.2.3"
-=======
 lazy_static = "1.3.0"
-lighthouse_metrics = { path = "../../eth2/utils/lighthouse_metrics" }
->>>>>>> 0c3fdcd5
+lighthouse_metrics = { path = "../../eth2/utils/lighthouse_metrics" }