[package]
name = "network"
version = "0.1.0"
authors = ["Age Manning <Age@AgeManning.com>"]
edition = "2018"

[dev-dependencies]
sloggers = "0.3.2"

[dependencies]
beacon_chain =  { path = "../beacon_chain" }
store =  { path = "../store" }
eth2-libp2p =  { path = "../eth2-libp2p" }
version = { path = "../version" }
types = { path = "../../eth2/types" }
<<<<<<< HEAD
slog = { version = "^2.2.3" }
ssz = { path = "../../eth2/utils/ssz" }
=======
slog = { version = "^2.2.3" , features = ["max_level_trace"] }
eth2_ssz = { path = "../../eth2/utils/ssz" }
>>>>>>> bbde06eb
tree_hash = { path = "../../eth2/utils/tree_hash" }
futures = "0.1.25"
error-chain = "0.12.0"
tokio = "0.1.16"<|MERGE_RESOLUTION|>--- conflicted
+++ resolved
@@ -13,13 +13,8 @@
 eth2-libp2p =  { path = "../eth2-libp2p" }
 version = { path = "../version" }
 types = { path = "../../eth2/types" }
-<<<<<<< HEAD
-slog = { version = "^2.2.3" }
-ssz = { path = "../../eth2/utils/ssz" }
-=======
 slog = { version = "^2.2.3" , features = ["max_level_trace"] }
 eth2_ssz = { path = "../../eth2/utils/ssz" }
->>>>>>> bbde06eb
 tree_hash = { path = "../../eth2/utils/tree_hash" }
 futures = "0.1.25"
 error-chain = "0.12.0"
